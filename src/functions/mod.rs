// Module for PostgreSQL function implementations
pub mod uuid_functions;
pub mod json_functions;
pub mod decimal_functions;
pub mod datetime_functions;
pub mod regex_functions;
pub mod catalog_functions;
pub mod hash_functions;
pub mod array_functions;
pub mod unnest_vtab;
pub mod string_functions;
pub mod math_functions;
<<<<<<< HEAD
pub mod system_functions;
=======
pub mod fts_functions;
>>>>>>> 6186e7ab

use rusqlite::{Connection, Result};

/// Register all custom PostgreSQL-compatible functions
pub fn register_all_functions(conn: &Connection) -> Result<()> {
    uuid_functions::register_uuid_functions(conn)?;
    json_functions::register_json_functions(conn)?;
    decimal_functions::register_decimal_functions(conn)?;
    datetime_functions::register_datetime_functions(conn)?;
    regex_functions::register_regex_functions(conn)?;
    catalog_functions::register_catalog_functions(conn)?;
    hash_functions::register_hash_functions(conn)?;
    array_functions::register_array_functions(conn)?;
    unnest_vtab::register_unnest_vtab(conn)?;
    string_functions::register_string_functions(conn)?;
    math_functions::register_math_functions(conn)?;
<<<<<<< HEAD
    system_functions::register_system_functions(conn)?;
=======
    fts_functions::register_fts_functions(conn)?;
>>>>>>> 6186e7ab
    Ok(())
}<|MERGE_RESOLUTION|>--- conflicted
+++ resolved
@@ -10,11 +10,8 @@
 pub mod unnest_vtab;
 pub mod string_functions;
 pub mod math_functions;
-<<<<<<< HEAD
 pub mod system_functions;
-=======
 pub mod fts_functions;
->>>>>>> 6186e7ab
 
 use rusqlite::{Connection, Result};
 
@@ -31,10 +28,7 @@
     unnest_vtab::register_unnest_vtab(conn)?;
     string_functions::register_string_functions(conn)?;
     math_functions::register_math_functions(conn)?;
-<<<<<<< HEAD
     system_functions::register_system_functions(conn)?;
-=======
     fts_functions::register_fts_functions(conn)?;
->>>>>>> 6186e7ab
     Ok(())
 }