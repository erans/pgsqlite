# pgsqlite Project Context

## Overview
pgsqlite is a PostgreSQL protocol adapter for SQLite databases. It allows PostgreSQL clients to connect to and query SQLite databases using the PostgreSQL wire protocol.

## Project Structure
- `src/` - Main source code directory
  - `lib.rs` - Main library entry point
  - `protocol/` - PostgreSQL wire protocol implementation
  - `session/` - Session state management
  - `query/` - Query execution handlers
- `tests/` - Test files and infrastructure
  - `runner/` - Test runner scripts
    - `run_ssl_tests.sh` - Main integration test runner
  - `sql/` - SQL test files organized by category
    - `core/` - Core functionality tests (`test_queries.sql`)
    - `meta/` - Meta-command tests (`test_meta_commands*.sql`)
    - `features/` - Feature-specific tests (JSON, arrays, datetime)
    - `debug/` - Debug and diagnostic tests
  - `output/` - Test output files (logs, temporary databases)
- `Cargo.toml` - Rust project configuration
- `TODO.md` - Comprehensive task list for future development

## Build Commands
- `cargo build` - Build the project
- `cargo test` - Run unit tests
- `cargo run` - Run the project
- `tests/runner/run_ssl_tests.sh` - Run integration tests (must be executed from project root)

## Development Workflow
- After implementing any feature, always run the full test suite with `cargo test` to ensure nothing is broken
- **ALWAYS update TODO.md when completing work or discovering new tasks**:
  - Mark completed tasks with `[x]`
  - Add new discovered tasks or subtasks
  - Document partial progress with detailed notes
  - Update task descriptions if implementation reveals complexity
- Check TODO.md for prioritized tasks when planning development work
- Use TODO.md as the authoritative source for tracking all future work
- **NEVER commit code before ensuring ALL of the following pass**:
  - `cargo check` - No compilation errors or warnings
  - `cargo build` - Successfully builds the project
  - `cargo test` - All tests pass
  - If any of these fail, fix the issues before committing

## Code Style
- Follow Rust conventions
- Use existing imports and patterns
- Avoid adding comments unless necessary
- Keep code concise and idiomatic

## Schema Migration System
- **In-memory databases**: Migrations are run automatically on startup (since they always start fresh)
- **New file-based databases**: Migrations are run automatically when creating a new database file
- **Existing file-based databases**: Schema version is checked on startup
- **Error on outdated schema**: If an existing database schema is outdated, pgsqlite will exit with an error message
- **Explicit migration**: Use `--migrate` command line flag to run pending migrations and exit

### Usage
```bash
# In-memory databases (auto-migrate on startup)
pgsqlite --in-memory

# New database file (auto-migrate on first run)
pgsqlite --database newdb.db

# Run migrations on an existing file-based database
pgsqlite --database existingdb.db --migrate

# Normal operation with existing database (will fail if schema is outdated)
pgsqlite --database existingdb.db
```

### Current Migrations
- **v1**: Initial schema (creates __pgsqlite_schema, metadata tables)
- **v2**: ENUM support (creates enum types, values, and usage tracking tables)
- **v3**: DateTime support (adds datetime_format and timezone_offset columns to __pgsqlite_schema, creates datetime cache and session settings tables)
- **v4**: DateTime INTEGER storage (converts all datetime types to INTEGER microseconds/days for perfect precision)
- **v5**: PostgreSQL catalog tables (creates pg_class, pg_namespace, pg_am, pg_type, pg_attribute views; pg_constraint, pg_attrdef, pg_index tables)
- **v6**: VARCHAR/CHAR constraints (adds type_modifier to __pgsqlite_schema, creates __pgsqlite_string_constraints table)
- **v7**: NUMERIC/DECIMAL constraints (creates __pgsqlite_numeric_constraints table for precision/scale validation)
- **v8**: Array support (creates __pgsqlite_array_types table, updates pg_type view with typarray field)
- **v9**: Full-Text Search support (creates __pgsqlite_fts_tables, __pgsqlite_fts_columns tables for PostgreSQL tsvector/tsquery with SQLite FTS5 backend)

### Creating New Migrations
**IMPORTANT**: When modifying internal pgsqlite tables (any table starting with `__pgsqlite_`), you MUST create a new migration:

1. **Add migration to registry** in `src/migration/registry.rs`:
   ```rust
   register_vX_your_feature(&mut registry);
   ```

2. **Define the migration function**:
   ```rust
   fn register_vX_your_feature(registry: &mut BTreeMap<u32, Migration>) {
       registry.insert(X, Migration {
           version: X,
           name: "your_feature_name",
           description: "Description of what this migration does",
           up: MigrationAction::Sql(r#"
               ALTER TABLE __pgsqlite_schema ADD COLUMN new_column TEXT;
               -- Other schema changes
           "#),
           down: Some(MigrationAction::Sql(r#"
               -- Rollback SQL if possible
           "#)),
           dependencies: vec![X-1], // Previous migration version
       });
   }
   ```

3. **For complex migrations** that need data transformation, use `MigrationAction::Combined` or `MigrationAction::Function`

4. **Update this file** to list the new migration in the "Current Migrations" section above

## Important Design Decisions
- **Type Inference**: NEVER use column names to infer types. Types should be determined from:
  - Explicit PostgreSQL type declarations in CREATE TABLE statements
  - SQLite schema information via PRAGMA table_info
  - Explicit type casts in queries (e.g., $1::int4)
  - Value-based inference only when schema information is unavailable

- **Decimal Query Rewriting**: 
  - Only NUMERIC types (stored as DECIMAL in SQLite) require decimal_from_text wrapping for aggregates
  - FLOAT types (REAL, DOUBLE PRECISION, FLOAT4, FLOAT8) should NOT be wrapped as they're already decimal-compatible
  - Correlated subqueries must inherit outer context to recognize outer table columns
  - Context merging is essential for proper type resolution in nested queries

- **DateTime Storage (INTEGER Microseconds)**:
  - All datetime types use INTEGER storage for perfect precision (no floating point errors)
  - Storage formats:
    - DATE: INTEGER days since epoch (1970-01-01)
    - TIME/TIMETZ: INTEGER microseconds since midnight
    - TIMESTAMP/TIMESTAMPTZ: INTEGER microseconds since epoch
    - INTERVAL: INTEGER microseconds
  - Microsecond precision matches PostgreSQL's maximum precision
  - Conversion implementation:
    - InsertTranslator converts datetime literals to INTEGER during INSERT/UPDATE
    - Fast path value converters transform INTEGER back to datetime strings during SELECT
    - Supports both single-row and multi-row INSERT statements
    - **INSERT SELECT Support**: Full support for INSERT SELECT with datetime literal translation
    - No triggers needed - all conversion happens in the query pipeline
  - Clients see proper PostgreSQL datetime formats via wire protocol

- **INSERT SELECT Translation**:
  - Full support for INSERT SELECT statements with automatic datetime/array translation
  - Pattern recognition for both explicit and implicit column specifications:
    - `INSERT INTO table (cols) SELECT literal_values, existing_cols FROM source`
    - `INSERT INTO table SELECT literal_values, functions FROM source`
  - SELECT clause analysis with proper expression parsing and parentheses handling
  - Position-based mapping of SELECT expressions to target table column types
  - Literal datetime conversion: `'2024-01-15'` → `19737` (INTEGER days), timestamps → microseconds
  - PostgreSQL function handling: `NOW()` → `CURRENT_TIMESTAMP`, preserves runtime evaluation
  - Data integrity guarantee: INSERT SELECT now behaves identically to INSERT VALUES
  - Zero performance impact: maintains all existing optimizations and ultra-fast paths

## Quality Standards
- Write tests that actually verify functionality, not tests that are designed to pass easily
- Only mark tasks as complete when they are actually finished and working
- Test edge cases and error conditions, not just happy paths
- Verify implementations work end-to-end, not just in isolation
- Don't claim something works without actually testing it

## Performance Characteristics
### Current Performance (as of 2025-07-19) - POST POSTGRESQL COMPATIBILITY ENHANCEMENTS
- **✅ COMPREHENSIVE QUERY OPTIMIZATION SYSTEM**: Complete optimization infrastructure with read-only optimizer
- **SELECT**: ~291x overhead (0.288ms) - 21% improvement from previous ~369x
- **SELECT (cached)**: ~50x overhead (0.184ms) - good cache performance maintained
- **UPDATE**: ~56x overhead (0.064ms) - excellent performance maintained
- **DELETE**: ~44x overhead (0.042ms) - excellent performance maintained  
- **INSERT**: ~193x overhead (0.301ms) - within acceptable range
- **Cache Effectiveness**: 1.6x speedup for cached queries (0.288ms → 0.184ms)
- **Overall Operations**: 5,251 total operations with advanced optimization active
- **Read-Only Optimizer**: Successfully intercepting SELECT queries as confirmed by benchmarks
- **Enhanced Statement Caching**: 200+ cached query plans with priority-based eviction

### Key Optimizations Implemented
- **Phase 5 - Connection Pooling Infrastructure (2025-07-20)**: Read/write separation foundation
  - **ReadOnlyDbHandler**: Connection pool for SELECT queries using SQLite WAL mode
  - **QueryRouter**: Intelligent query classification and routing (SELECT vs DML)
  - **Transaction Affinity**: Ensures transactions stay on single connection for consistency
  - **Performance Baseline**: 95,961 QPS single-thread, 124,380 QPS with 8 concurrent tasks
  - **Architecture Ready**: Infrastructure complete, integration with main pipeline pending
  - **Test Coverage**: 300/300 unit tests passing, extended protocol timeout issues fixed
- **Phase 4 - Comprehensive Query Optimization System (2025-07-18)**: Complete optimization infrastructure
  - **Read-Only Optimizer**: Direct execution path for SELECT queries with query plan caching
  - **Enhanced Statement Caching**: Intelligent caching with priority-based eviction (200+ cached plans)
  - **Query Plan Caching**: Complexity classification (Simple/Medium/Complex) and type conversion caching
  - **Type Conversion Caching**: Optimized boolean, datetime, and numeric type handling
  - **LRU Eviction**: Priority scoring based on access patterns and success rates
  - **Performance Validation**: 2.4x speedup for cached queries, all 279 tests passing with zero warnings
- **Phase 3 - Query Optimization System (2025-07-17)**: Comprehensive optimization infrastructure
  - **Context Merging Optimization**: Efficient context handling for deeply nested subqueries with TTL-based caching
  - **Lazy Schema Loading**: Deferred schema loading until needed with thread-safe duplicate work prevention
  - **Query Pattern Recognition**: 14 distinct query patterns with pre-compiled regex and optimization hints
  - **Integrated Management**: OptimizationManager coordinates all optimization features with effectiveness metrics
  - **Zero Performance Impact**: All benchmarks maintained or improved, 706 tests passing with zero warnings
- **Phase 2 - Regex Caching**: Pre-compiled regex patterns in array translator
  - 20 pre-compiled patterns for array function detection
  - Eliminated runtime regex compilation overhead
  - Simplified type inference with match expressions
- **Phase 1 - Logging Fix**: Changed high-volume info!() to debug!() level
  - Fixed 2,842+ excessive log calls per benchmark in query executor
  - Array translation metadata, type hints, and conversion logging

### Historical Baseline (2025-07-08)
- **Overall System**: ~134x overhead vs raw SQLite (comprehensive benchmark results)
- **SELECT**: ~294x overhead (protocol translation overhead)
- **SELECT (cached)**: ~39x overhead (excellent caching performance)
- **INSERT (single-row)**: ~332x overhead (use batch INSERTs for better performance)
- **UPDATE**: ~48x overhead (excellent)
- **DELETE**: ~44x overhead (excellent)

### Performance Optimization Results (2025-07-08)
- **Cached SELECT performance**: 39x overhead (0.156ms) - excellent caching effectiveness
- **UPDATE/DELETE performance**: 44-48x overhead (0.044-0.048ms) - excellent
- **Cache effectiveness**: 1.9x speedup for repeated queries (0.294ms → 0.156ms)
- **Multi-row INSERT**: Dramatic performance improvements with batch operations
- **DateTime conversion**: Complete bidirectional conversion with minimal performance impact
- **Detection**: Regex-based patterns identify simple SELECT/INSERT/UPDATE/DELETE queries
- **Coverage**: Queries without PostgreSQL casts (::), datetime functions, JOINs, or complex expressions

### Batch INSERT Performance
Multi-row INSERT syntax provides dramatic improvements:
```sql
INSERT INTO table (col1, col2) VALUES 
  (val1, val2),
  (val3, val4),
  (val5, val6);
```
- 10-row batches: 11.5x speedup over single-row
- 100-row batches: 51.3x speedup
- 1000-row batch: 76.4x speedup

#### Best Practices for Batch INSERTs
1. **Optimal Batch Size**: 100-1000 rows per INSERT statement provides best performance
2. **Fast Path Optimization**: Simple batch INSERTs without datetime/decimal values use the ultra-fast path
3. **Prepared Statement Caching**: Batch INSERTs with same column structure share cached metadata
4. **Error Handling**: Batch operations are atomic - all rows succeed or all fail
5. **DateTime Values**: Use standard formats (YYYY-MM-DD, HH:MM:SS) to avoid conversion errors
6. **Memory Usage**: Very large batches (>10,000 rows) may require more memory
7. **Network Efficiency**: Reduces round trips between client and server

## Recent Major Features
<<<<<<< HEAD
- **SQLAlchemy INSERT SELECT VALUES Fix (2025-07-25)**: Critical compatibility fix for SQLAlchemy ORM
  - **Bug Fixed**: SQLAlchemy multi-row INSERT statements using VALUES clause failed with "Mapper[Category(categories)]" error
  - **Root Cause**: SQLAlchemy generates complex INSERT SELECT statements with PostgreSQL VALUES syntax not supported by SQLite
  - **Pattern Example**: `INSERT INTO table SELECT p0::TYPE FROM (VALUES (val1, val2, 0)) AS imp_sen(p0, p1, sen_counter)`
  - **Solution**: Detect SQLAlchemy VALUES pattern and convert to UNION ALL syntax for SQLite compatibility
  - **Implementation**: Added `is_sqlalchemy_values_pattern()` and `convert_sqlalchemy_values_to_union()` in InsertTranslator
  - **Technical Details**: VALUES clause with column aliases converted to SELECT UNION ALL while preserving datetime conversions
  - **Impact**: SQLAlchemy ORM bulk inserts now work correctly with pgsqlite, resolving data insertion failures
  - **Zero Performance Impact**: Fix maintains all existing optimizations and fast-path behaviors
=======
- **PostgreSQL Full-Text Search Support (2025-07-23)**: Complete tsvector/tsquery implementation with SQLite FTS5 backend
  - **Migration v9**: FTS schema tables (__pgsqlite_fts_tables, __pgsqlite_fts_columns) for metadata tracking
  - **Type System**: Full tsvector and tsquery type support with proper PostgreSQL wire protocol integration
  - **CREATE TABLE**: Automatic FTS5 virtual table creation for tsvector columns with SQLite FTS5 backend
  - **Search Functions**: to_tsvector(), to_tsquery(), plainto_tsquery() with comprehensive text processing
  - **Query Operations**: @@ operator translation to SQLite FTS5 MATCH with complex query support
  - **Data Operations**: INSERT, UPDATE, DELETE with automatic tsvector population and FTS index maintenance
  - **Advanced Query Support**: Complex tsquery to FTS5 syntax conversion (AND, OR, NOT, phrase matching)
  - **Table Alias Resolution**: Proper handling of table aliases in FTS queries (d.search_vector @@ query)
  - **SQL Parser Compatibility**: Custom pgsqlite_fts_match() function to avoid MATCH syntax parser conflicts
  - **Comprehensive Testing**: Full integration test suite covering all FTS operations and edge cases
  - **Production Ready**: Zero performance impact on non-FTS queries, full PostgreSQL FTS compatibility
- **CREATE TABLE DEFAULT now() Fix (2025-07-23)**: Fixed CREATE TABLE statements with DEFAULT NOW() clauses
  - **CreateTableTranslator Enhancement**: Added datetime translation support for DEFAULT clauses
  - **SQLite Compatibility**: Proper translation of DEFAULT NOW() to DEFAULT datetime('now') for SQLite
  - **Parser Integration**: Fixed SQL syntax errors in CREATE TABLE statements with datetime defaults
  - **Unit Test Coverage**: Added test_translate_default_now() to validate translation works correctly
  - **Code Quality**: Fixed all compilation warnings (6 warnings across benchmark test files)
>>>>>>> 6186e7ab
- **Portal Management Support (2025-01-22)**: Complete Extended Query Protocol enhancement with proven performance benefits
  - **Enhanced Portal Architecture**: PortalManager with configurable limits (default: 100 concurrent portals)
  - **Partial Result Fetching**: Execute messages respect max_rows parameter with portal suspension/resumption
  - **Resource Management**: LRU eviction, stale portal cleanup, and memory-efficient result caching
  - **Extended Protocol Integration**: Enhanced Bind/Execute/Close message handling with state tracking
  - **Thread-Safe Implementation**: parking_lot::RwLock for concurrent access across multiple portals
  - **Comprehensive Testing**: 6 integration tests covering lifecycle, concurrency, limits, and cleanup
  - **Production Ready**: Zero performance impact, all 324 tests passing with full PostgreSQL compatibility
  - **Performance Validation**: 90% memory reduction (1.50MB → 0.15MB), 439K portals/sec creation, 1.8M lookups/sec
  - **Benchmarks**: Direct API validation shows 5% throughput overhead for massive memory efficiency gains
- **Connection Pooling with Read/Write Separation (2025-07-20)**: Complete production-ready implementation
  - **Architecture Components**: ReadOnlyDbHandler with connection pool, QueryRouter for intelligent routing
  - **SQLite WAL Mode**: Enabled for multi-reader support with single writer
  - **Query Classification**: Automatic routing of SELECT to pool, DML to single connection
  - **Transaction Safety**: Transaction affinity ensures consistency across operations
  - **QueryExecutor Integration**: Complete integration with all query execution paths
  - **Health Checks & Recovery**: Background monitoring, automatic stale connection cleanup, failure recovery
  - **Configuration**: Pool size, timeouts, and health check intervals configurable via environment variables
  - **Environment Control**: Enable via PGSQLITE_USE_POOLING=true environment variable (opt-in by default)
  - **Performance Benchmarks**: Baseline metrics established (3,402 QPS reads, 2,197 mixed ops/sec)
  - **Concurrent Testing**: 100% transaction consistency, comprehensive benchmark suite
  - **Production Status**: Ready for deployment with comprehensive testing, health monitoring, and zero regressions
- **BIT Type Cast Performance Fix (2025-07-20)**: Major prepared statement compatibility improvement
  - **PostgreSQL BIT Type Support**: Fixed prepared statements with BIT type casts returning empty strings
  - **SQL Parser Enhancement**: Fixed SQL parser errors with parameterized BIT types like `::bit(8)`, `::varbit(10)`
  - **Performance Optimization**: Eliminated 34% performance regression through fast-path optimizations
  - **Cast Translator Enhancement**: Enhanced `find_type_end()` function to properly handle parentheses in type names
  - **Type Recognition**: Added explicit BIT and VARBIT type recognition in PostgreSQL-to-SQLite type mapping
  - **Comprehensive Testing**: All 706+ tests passing, 5,251 benchmark operations validated
  - **Performance Results**: SELECT ~283x overhead (4% better than baseline), cache effectiveness maintained
  - **Zero Regressions**: BIT cast functionality preserved across all query types with no performance impact
- **PostgreSQL Function Completions (2025-07-19)**: Major PostgreSQL compatibility milestone
  - **String Functions**: Implemented 11 PostgreSQL string functions including split_part(), string_agg(), translate(), ascii(), chr(), repeat(), reverse(), left(), right(), lpad(), rpad()
  - **Math Functions**: Implemented 25+ PostgreSQL math functions including trunc() with precision, round() with precision, trigonometric functions, logarithms, and random()
  - **Rust 2024 Compatibility**: Fixed random() function to use new rand::rng() API instead of deprecated thread_rng()
  - **Test Suite Fixes**: Fixed all commented-out tests including string_agg, array operators (@>, <@, &&), ANY/ALL operators, and array concatenation
  - All functions have comprehensive unit tests and integration test coverage
  - Zero performance impact - maintains existing optimization levels
- **Constraint Tables Population (2025-07-19)**: Enhanced psql \d tablename support
  - **pg_constraint**: Populated with PRIMARY KEY, UNIQUE, NOT NULL constraints with proper conkey arrays
  - **pg_attrdef**: Populated with column default expressions from SQLite schema
  - **pg_index**: Populated with all index metadata including proper indkey arrays
  - **psql Compatibility**: \d tablename command now works perfectly, showing full table descriptions
  - Constraint information properly integrated with catalog query system
- **DateTime Roundtrip Fixes (2025-07-18)**: Complete wire protocol datetime compatibility
  - Fixed TIME value binary encoding where microseconds were incorrectly treated as seconds
  - Enhanced BinaryEncoder::encode_time() and encode_timestamp() for proper microsecond precision
  - Fixed NOW() and CURRENT_TIMESTAMP() type inference from TEXT to TIMESTAMPTZ
  - Updated extended query protocol to handle both string and integer datetime representations
  - Resolved "time not drained" error in GitHub Actions tests
  - All datetime roundtrip tests now pass with proper PostgreSQL protocol compliance
  - Zero performance impact - maintains system performance characteristics
- **INSERT SELECT Translation Bug Fix (2025-07-23)**: Critical data integrity issue resolved
  - **Bug Fixed**: INSERT SELECT with literal datetime values stored as TEXT instead of INTEGER microseconds
  - **Root Cause**: InsertTranslator only handled INSERT VALUES patterns, bypassing INSERT SELECT entirely
  - **Impact**: Prevented silent data corruption affecting SQLAlchemy ORM users and ETL operations
  - **Enhanced Architecture**: Added INSERT_SELECT_PATTERN recognition and SELECT clause analysis
  - **Translation Logic**: Implemented `translate_select_clause()` with expression parsing and column type mapping
  - **Technical Results**: Date literals `'2024-01-15'` → `19737` (INTEGER), timestamps → microseconds (INTEGER)
  - **Pattern Coverage**: Both explicit/implicit column lists, mixed expressions, PostgreSQL functions
  - **Comprehensive Testing**: 7 new unit tests, multiple integration scenarios, SQLite storage validation
  - **Production Ready**: Zero performance regression, backward compatible, resolves data corruption
- **SQLAlchemy ORM Support (2025-07-26)**: Complete compatibility with SQLAlchemy 2.0+
  - **Multi-Row INSERT Fix**: SQLAlchemy VALUES pattern `INSERT INTO table SELECT p0::TYPE FROM (VALUES (...)) AS alias` now converts to UNION ALL
  - **JOIN Type Inference**: Created join_type_inference module to properly map columns to source tables in multi-table queries
  - **Type OID Mapping**: Fixed issue where all columns returned TEXT (OID 25) instead of proper PostgreSQL types
  - **Test Suite**: All 8 SQLAlchemy ORM tests pass including relationships, joins, transactions, and advanced queries
  - **Pattern Support**: Handles complex SQLAlchemy patterns like `order_items.unit_price AS order_items_unit_price`
- **Boolean Conversion Fix (2025-07-17)**: Complete PostgreSQL boolean protocol compliance
  - Fixed psycopg2 compatibility issue where boolean values were returned as strings '0'/'1' instead of 't'/'f'
  - Root cause: Ultra-fast path in simple query protocol was not converting boolean values
  - Implemented schema-aware boolean conversion with performance optimization
  - Added boolean column cache (`BOOLEAN_COLUMNS_CACHE`) to avoid repeated database queries
  - Boolean conversion now works correctly across all query types and protocols
  - Performance maintained: SELECT ~417x overhead, cached SELECT ~77x overhead
  - Fixed all release build warnings for clean compilation
- **Comprehensive Query Optimization System (2025-07-17)**: Advanced query optimization infrastructure implemented
  - **Context Merging Optimization**: ContextOptimizer with 300s TTL caching for deeply nested subqueries
  - **Lazy Schema Loading**: LazySchemaLoader with 600s TTL, thread-safe duplicate work prevention, and PostgreSQL type inference
  - **Query Pattern Recognition**: QueryPatternOptimizer with 14 distinct patterns, pre-compiled regex, and complexity analysis
  - **Integrated Optimization Manager**: OptimizationManager coordinates all optimization features with effectiveness metrics
  - **Performance Impact**: Zero regression - SELECT ~337x overhead, cached SELECT ~37x overhead, 706 tests passing
- **Array Enhancement Completion (2025-07-16)**: Final array support features implemented
  - ARRAY[1,2,3] literal syntax translation to JSON format
  - ALL operator syntax fixes with proper balanced parentheses parser
  - Enhanced unnest() WITH ORDINALITY support (PostgreSQL-compatible 1-based indexing)
  - Simple query detector fixes to ensure array queries use translation pipeline
  - Complete unit test coverage (228/228 tests passing)
  - Zero performance impact - all benchmarks maintained or improved
- **PostgreSQL Type Support**: 40+ types including ranges, network types, binary types
- **ENUM Types**: Full PostgreSQL ENUM implementation with CREATE/ALTER/DROP TYPE
- **Zero-Copy Architecture**: Achieved 67% improvement in cached SELECT queries
- **System Catalog Support**: Full pg_class, pg_namespace, pg_am views and catalog tables for psql compatibility
- **SSL/TLS Support**: Available for TCP connections with automatic certificate management
- **Ultra-Fast Path Optimization (2025-07-08)**: 19% SELECT performance improvement via translation bypass
- **DateTime/Timezone Support (2025-07-07)**: INTEGER microsecond storage with full PostgreSQL compatibility
- **DateTime Value Conversion (2025-07-08)**: Complete bidirectional conversion between text and INTEGER storage
- **Multi-row INSERT Support (2025-07-08)**: Enhanced InsertTranslator to handle multi-row VALUES with datetime conversion
- **Comprehensive Performance Profiling (2025-07-08)**: Detailed pipeline metrics and optimization monitoring
- **Arithmetic Type Inference (2025-07-08)**: Smart type propagation for aliased arithmetic expressions
  - Enhanced to handle complex nested parentheses expressions like ((a + b) * c) / d
  - Improved regex patterns to properly match complex arithmetic operations
  - Fixed type inference for float columns in arithmetic operations
- **Performance Optimization (2025-07-14)**: Major performance restoration and improvements
  - Phase 1: Fixed high-volume logging causing 2,842+ calls per benchmark
  - Phase 2: Implemented regex compilation caching in array translator
  - Restored SELECT performance to 272x overhead (exceeds 294x baseline target)
  - Enhanced array translator with early exit optimization
- **psql \d Command Support (2025-07-08)**: Full support for psql meta-commands \d and \dt through enhanced catalog system
- **Array Type Support (2025-07-16)**: Complete PostgreSQL array implementation with JSON storage
  - Support for 30+ array types (INTEGER[], TEXT[][], BOOLEAN[], etc.)
  - JSON-based storage with automatic validation constraints
  - Array literal conversion (ARRAY[1,2,3] and '{1,2,3}' formats) - COMPLETED
  - Wire protocol array support with proper type OIDs
  - Multi-row INSERT with array values fully supported
  - Comprehensive test coverage in CI/CD pipeline
  - Fixed wire protocol conversion: JSON arrays now properly convert to PostgreSQL format
  - ALL operator fixes with proper nested parentheses handling - COMPLETED
  - Enhanced unnest() WITH ORDINALITY support - COMPLETED
  - Array support now 95% complete for common PostgreSQL use cases
- **JSON/JSONB Support (2025-07-12)**: Complete operator and function support with robust error handling
  - All major operators: ->, ->>, @>, <@, #>, #>>
  - Core functions: json_valid, json_typeof, json_array_length, jsonb_object_keys
  - Manipulation functions: jsonb_set, json_extract_path, json_strip_nulls
  - **JSON Path Operator Fix**: Resolved SQL parser $ character conflicts in path expressions
  - Custom SQLite functions eliminate json_extract dependency and $ character issues
  - Enhanced type handling supports chained operations (data->'items'->1->>'name')
  - Automatic operator translation in query pipeline
  - Full test coverage for operators, functions, and edge cases
- **JSON Key Existence Operators (2025-07-15)**: Complete implementation of PostgreSQL ? operators
  - ? operator: json_col ? 'key' - checks if key exists in JSON object
  - ?| operator: json_col ?| ARRAY['key1', 'key2'] - checks if any key exists
  - ?& operator: json_col ?& ARRAY['key1', 'key2'] - checks if all keys exist
  - Custom SQLite functions: pgsqlite_json_has_key, pgsqlite_json_has_any_key, pgsqlite_json_has_all_keys
  - Unit tests pass completely, integration tests have known SQL parser limitations
- **JSON Aggregation Functions (2025-07-15)**: Complete json_agg and jsonb_agg implementation
  - json_agg(expression): aggregates values into JSON array
  - jsonb_agg(expression): identical to json_agg for PostgreSQL compatibility
  - Proper NULL handling and empty result set behavior (returns "[]")
  - Uses SQLite's Aggregate trait for efficient aggregation
  - Comprehensive test coverage including multi-row scenarios and NULL values
- **JSON Object Aggregation Functions (2025-07-15)**: Complete json_object_agg and jsonb_object_agg implementation
  - json_object_agg(key, value): aggregates key-value pairs into JSON object
  - jsonb_object_agg(key, value): attempts JSON parsing of text values, otherwise treats as strings
  - HashMap-based accumulation for optimal performance
  - Handles all SQLite data types (NULL, INTEGER, REAL, TEXT, BLOB)
  - Returns empty object "{}" for empty result sets
  - Duplicate key handling with last-value-wins semantics
  - Enhanced schema type mapper for PostgreSQL wire protocol compatibility
- **JSON Table-Valued Functions (2025-07-15)**: Complete json_each/jsonb_each implementation
  - json_each(json_data): expands JSON object to key-value pairs as table rows
  - jsonb_each(json_data): identical behavior to json_each
  - JsonEachTranslator converts PostgreSQL calls to SQLite json_each() equivalents
  - Handles both FROM clause and SELECT clause patterns
  - PostgreSQL-compatible column selection (key, value only, hides SQLite's type column)
  - Integrated into query execution pipeline with metadata support
- **Decimal Query Rewriting Enhancements (2025-07-14)**: Complete nested arithmetic decomposition
  - Fixed complex nested arithmetic expressions like `(quantity * 2 + 5) * price / 100`
  - Added performance regression fix with SchemaCache optimization
  - Fixed arithmetic aliasing test failures for float vs decimal handling
  - Resolved arithmetic edge case with int * float literal operations
  - All implicit cast tests (9/9), arithmetic aliasing tests (5/5), and edge case tests (7/7) now pass
  - Maintained backwards compatibility with existing decimal functionality
- **Array Function Completion (2025-07-14)**: Full unnest() and enhanced array_agg support
  - unnest() function translates PostgreSQL unnest() calls to SQLite json_each() equivalents
  - Enhanced array_agg with DISTINCT support via array_agg_distinct() function
  - ArrayAggTranslator handles ORDER BY and DISTINCT clauses in array_agg
  - Performance optimization: fast-path checks eliminate expensive string operations for non-array queries
  - Results: SELECT performance improved from 318x to 305x overhead, cached SELECT exceeds baseline by 44%
- **Array Concatenation Operator Enhancement (2025-07-14)**: Improved || operator with ARRAY[] syntax detection
  - Enhanced to detect ARRAY[] syntax patterns (e.g., ARRAY[1,2] || ARRAY[3,4])
  - Custom character-based parser for proper balanced bracket matching
  - Fixed early exit optimization bug by detecting || operator in contains_array_functions
  - All 6 integration tests and 23 unit tests pass
  - Note: ARRAY literal translation (ARRAY[1,2,3] → JSON) requires separate implementation
- **JSON Record Conversion Functions (2025-07-16)**: Complete json_populate_record and json_to_record implementation
  - json_populate_record(base_record, json_data): populates record from JSON object with PostgreSQL semantics
  - json_to_record(json_data): converts JSON objects to record-like string representations
  - Simplified implementations acknowledging SQLite's lack of native RECORD type support
  - Comprehensive error handling for invalid JSON and non-object inputs
  - Full integration with PostgreSQL wire protocol and CI/CD test suite
  - Brings pgsqlite JSON functionality to 100% completion for common PostgreSQL use cases
- **JSON Each Text Functions (2025-07-15)**: Complete json_each_text() and jsonb_each_text() implementation
  - Implemented json_each_text_value() custom SQLite function for proper text conversion
  - Enhanced JsonEachTranslator to handle both regular and _text variants
  - Comprehensive text conversion: booleans to "true"/"false", numbers to text, arrays/objects to JSON strings
  - Supports both FROM clause and cross join patterns with proper PostgreSQL compatibility
  - 5 integration tests and 6 unit tests with comprehensive coverage
  - Zero performance impact - maintains system performance characteristics
- **JSON Manipulation Functions (2025-07-15)**: Complete jsonb_delete, jsonb_insert, and jsonb_pretty implementation
  - jsonb_insert(target, path, new_value, insert_after): inserts values into JSON objects/arrays
  - jsonb_delete(target, path): deletes values from JSON objects/arrays by path
  - jsonb_delete_path(target, path): alias for jsonb_delete for PostgreSQL compatibility
  - jsonb_pretty(jsonb): pretty-prints JSON with 2-space indentation for readability
  - Supports nested JSON operations with PostgreSQL-compatible path syntax ({key1,key2})
  - Handles object key insertion/deletion and array element insertion/deletion
  - Error handling for invalid paths and non-existent keys (returns original JSON)
  - Comprehensive unit tests (26 test cases) and integration tests (11 test cases)
  - Zero performance impact on system - all benchmarks maintained or improved
- **Row to JSON Conversion (2025-07-16)**: Complete row_to_json() function implementation
  - RowToJsonTranslator converts PostgreSQL subquery patterns to SQLite json_object() calls
  - Pattern matching for `SELECT row_to_json(t) FROM (SELECT ...) t` syntax with alias validation
  - Column extraction supporting both explicit (AS) and implicit aliases from SELECT clauses
  - SQLite function registration for simple value conversion cases
  - Integration with both simple and extended query protocols with proper type inference
  - Comprehensive test coverage across all scenarios (subqueries, aliases, multiple rows)
- **Complete JSON Function Test Coverage (2025-07-16)**: Comprehensive CI/CD validation suite
  - All JSON functions included in test_queries.sql for CI/CD pipeline validation
  - Test coverage: aggregation (json_agg, json_object_agg), table functions (json_each), manipulation (jsonb_insert, jsonb_delete, jsonb_pretty), existence checks
  - Fixed compatibility issues with row_to_json subquery patterns and JSON existence operators
  - 100% test success rate across all connection modes (TCP+SSL, TCP-only, Unix sockets, file databases)
  - Production-ready validation ensures reliable deployment across all supported configurations
  - Comprehensive test coverage: basic subqueries, multiple data types, column aliases, multiple rows
  - Full PostgreSQL compatibility for converting table rows to JSON objects

## Known Issues
- **Array function limitations**: 
  - ORDER BY in array_agg relies on outer query ORDER BY
  - Multi-array unnest support (advanced edge case)

## Database Handler Architecture
Uses a Mutex-based implementation for thread safety:
- Single `rusqlite::Connection` with `SQLITE_OPEN_FULL_MUTEX`
- `parking_lot::Mutex` for efficient synchronization
- Schema cache for performance
- Fast path optimization for simple queries

## Connection Pooling Configuration

Connection pooling provides improved performance for concurrent workloads by maintaining a pool of reusable SQLite connections. The system automatically routes read-only queries (SELECT, EXPLAIN) to the read pool while directing write operations to the primary connection.

### Features
- **Read/Write Separation**: Automatic query routing based on operation type
- **Health Checks & Recovery**: Background monitoring, automatic stale connection cleanup, failure recovery  
- **Transaction Affinity**: Ensures all operations within a transaction use the same connection for consistency
- **Configuration**: Pool size, timeouts, and health check intervals configurable via environment variables
- **Environment Control**: Enable via PGSQLITE_USE_POOLING=true environment variable (opt-in by default)

### Environment Variables
- `PGSQLITE_USE_POOLING=true` - Enable connection pooling (default: false)
- `PGSQLITE_POOL_SIZE=N` - Maximum connections in read pool (default: 5)
- `PGSQLITE_POOL_TIMEOUT=N` - Connection acquisition timeout in seconds (default: 30)
- `PGSQLITE_POOL_IDLE_TIMEOUT=N` - Idle connection timeout in seconds (default: 300)
- `PGSQLITE_POOL_HEALTH_INTERVAL=N` - Health check interval in seconds (default: 60)

### Usage Examples
```bash
# Enable pooling with default settings
PGSQLITE_USE_POOLING=true pgsqlite --database mydb.db

# Custom pool configuration
PGSQLITE_USE_POOLING=true \
PGSQLITE_POOL_SIZE=10 \
PGSQLITE_POOL_TIMEOUT=60 \
pgsqlite --database mydb.db

# Production configuration with health monitoring
PGSQLITE_USE_POOLING=true \
PGSQLITE_POOL_SIZE=8 \
PGSQLITE_POOL_IDLE_TIMEOUT=600 \
PGSQLITE_POOL_HEALTH_INTERVAL=30 \
pgsqlite --database production.db
```

### Query Routing Rules
- **SELECT, EXPLAIN**: Routed to read-only connection pool
- **INSERT, UPDATE, DELETE**: Routed to primary write connection
- **DDL (CREATE, ALTER, DROP)**: Routed to primary write connection
- **Transaction blocks**: All queries routed to write connection for consistency
- **Read-only PRAGMA**: Routed to read pool (e.g., `PRAGMA table_info`)
- **Write PRAGMA**: Routed to write connection (e.g., `PRAGMA journal_mode=WAL`)

### Performance Characteristics
- **Best for**: Concurrent read-heavy workloads, multiple client connections
- **Resource overhead**: Additional memory per pooled connection (~1-2MB each)
- **Latency**: Slight increase for connection acquisition (~0.1ms)
- **Throughput**: Significant improvement for concurrent SELECT operations

### When to Use Connection Pooling
- **Enable for**: TCP connections with multiple concurrent clients
- **Enable for**: Read-heavy workloads with frequent SELECT queries
- **Enable for**: Applications with sustained connection patterns
- **Disable for**: Single-client applications or simple scripts
- **Disable for**: Memory-constrained environments
- **Disable for**: Unix socket connections with low concurrency

## SSL/TLS Configuration
Enable via command line or environment variables:
- `--ssl` / `PGSQLITE_SSL=true` - Enable SSL support
- `--ssl-cert` / `PGSQLITE_SSL_CERT` - Path to SSL certificate
- `--ssl-key` / `PGSQLITE_SSL_KEY` - Path to SSL private key
- `--ssl-ca` / `PGSQLITE_SSL_CA` - Path to CA certificate (optional)
- `--ssl-ephemeral` / `PGSQLITE_SSL_EPHEMERAL` - Generate ephemeral certificates

# important-instruction-reminders
Do what has been asked; nothing more, nothing less.
NEVER create files unless they're absolutely necessary for achieving your goal.
ALWAYS prefer editing an existing file to creating a new one.
NEVER proactively create documentation files (*.md) or README files. Only create documentation files if explicitly requested by the User.<|MERGE_RESOLUTION|>--- conflicted
+++ resolved
@@ -241,7 +241,6 @@
 7. **Network Efficiency**: Reduces round trips between client and server
 
 ## Recent Major Features
-<<<<<<< HEAD
 - **SQLAlchemy INSERT SELECT VALUES Fix (2025-07-25)**: Critical compatibility fix for SQLAlchemy ORM
   - **Bug Fixed**: SQLAlchemy multi-row INSERT statements using VALUES clause failed with "Mapper[Category(categories)]" error
   - **Root Cause**: SQLAlchemy generates complex INSERT SELECT statements with PostgreSQL VALUES syntax not supported by SQLite
@@ -251,7 +250,6 @@
   - **Technical Details**: VALUES clause with column aliases converted to SELECT UNION ALL while preserving datetime conversions
   - **Impact**: SQLAlchemy ORM bulk inserts now work correctly with pgsqlite, resolving data insertion failures
   - **Zero Performance Impact**: Fix maintains all existing optimizations and fast-path behaviors
-=======
 - **PostgreSQL Full-Text Search Support (2025-07-23)**: Complete tsvector/tsquery implementation with SQLite FTS5 backend
   - **Migration v9**: FTS schema tables (__pgsqlite_fts_tables, __pgsqlite_fts_columns) for metadata tracking
   - **Type System**: Full tsvector and tsquery type support with proper PostgreSQL wire protocol integration
@@ -269,8 +267,7 @@
   - **SQLite Compatibility**: Proper translation of DEFAULT NOW() to DEFAULT datetime('now') for SQLite
   - **Parser Integration**: Fixed SQL syntax errors in CREATE TABLE statements with datetime defaults
   - **Unit Test Coverage**: Added test_translate_default_now() to validate translation works correctly
-  - **Code Quality**: Fixed all compilation warnings (6 warnings across benchmark test files)
->>>>>>> 6186e7ab
+  - **Code Quality**: Fixed all compilation warnings (6 warnings across benchmark test files.
 - **Portal Management Support (2025-01-22)**: Complete Extended Query Protocol enhancement with proven performance benefits
   - **Enhanced Portal Architecture**: PortalManager with configurable limits (default: 100 concurrent portals)
   - **Partial Result Fetching**: Execute messages respect max_rows parameter with portal suspension/resumption
